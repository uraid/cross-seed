import chalk from "chalk";
import fs from "fs";
import { zip } from "lodash-es";
<<<<<<< HEAD
import path from "path";
=======
import ms from "ms";
>>>>>>> 27c4432b
import { performAction, performActions } from "./action.js";
import {
	ActionResult,
	DATA_EXTENSIONS,
	Decision,
	InjectionResult,
	SaveResult,
} from "./constants.js";
import { db } from "./db.js";
import { assessCandidate, ResultAssessment } from "./decide.js";
import {
	IndexerStatus,
	updateIndexerStatus,
	updateSearchTimestamps,
} from "./indexers.js";
import { Label, logger } from "./logger.js";
import { filterByContent, filterDupes, filterTimestamps } from "./preFilter.js";
import { sendResultsNotification } from "./pushNotifier.js";
import {
	EmptyNonceOptions,
	getRuntimeConfig,
	NonceOptions,
} from "./runtimeConfig.js";
import {
	getFilePathsFromPath,
	createSearcheeFromMetafile,
	createSearcheeFromTorrentFile,
	createSearcheeFromPath,
	Searchee,
} from "./searchee.js";
import {
	getInfoHashesToExclude,
	getTorrentByCriteria,
	getTorrentByFuzzyName,
	indexNewTorrents,
	loadTorrentDirLight,
	TorrentLocator,
} from "./torrent.js";
import { queryRssFeeds, searchTorznab } from "./torznab.js";
import { filterAsync, stripExtension } from "./utils.js";

export interface Candidate {
	guid: string;
	link: string;
	size: number;
	name: string;
	tracker: string;
	pubDate: number;
	indexerId?: number;
}

interface AssessmentWithTracker {
	assessment: ResultAssessment;
	tracker: string;
}

async function findOnOtherSites(
	searchee: Searchee,
	hashesToExclude: string[],
	nonceOptions: NonceOptions = EmptyNonceOptions
): Promise<number> {
	const assessEach = async (
		result: Candidate
	): Promise<AssessmentWithTracker> => ({
		assessment: await assessCandidate(result, searchee, hashesToExclude),
		tracker: result.tracker,
	});

	// make sure searchee is in database
	await db("searchee")
		.insert({ name: searchee.name })
		.onConflict("name")
		.ignore();

	let response: { indexerId: number; candidates: Candidate[] }[];
	try {
		response = await searchTorznab(searchee.name);
	} catch (e) {
		logger.error(`error searching for ${searchee.name}`);
		logger.debug(e);
		return 0;
	}

	const results: Candidate[] = response.flatMap((e) =>
		e.candidates.map((candidate) => ({
			...candidate,
			indexerId: e.indexerId,
		}))
	);

	const assessed = await Promise.all<AssessmentWithTracker>(
		results.map(assessEach)
	);
<<<<<<< HEAD
	const matches = loaded.filter(
		(e) => (e.assessment.decision === Decision.MATCH || 
			    e.assessment.decision === Decision.MATCH_EXCEPT_PARENT_DIR)
=======

	const { rateLimited, notRateLimited } = assessed.reduce(
		(acc, cur, idx) => {
			const candidate = results[idx];
			if (cur.assessment.decision === Decision.RATE_LIMITED) {
				acc.rateLimited.add(candidate.indexerId);
				acc.notRateLimited.delete(candidate.indexerId);
			}
			return acc;
		},
		{
			rateLimited: new Set<number>(),
			notRateLimited: new Set(response.map((r) => r.indexerId)),
		}
	);

	await updateSearchTimestamps(searchee.name, Array.from(notRateLimited));

	await updateIndexerStatus(
		IndexerStatus.RATE_LIMITED,
		Date.now() + ms("1 hour"),
		Array.from(rateLimited)
	);

	const matches = assessed.filter(
		(e) => e.assessment.decision === Decision.MATCH
>>>>>>> 27c4432b
	);
	const actionResults = await performActions(searchee, matches, nonceOptions);

	if (!actionResults.includes(InjectionResult.TORRENT_NOT_COMPLETE)) {
		const zipped: [ResultAssessment, string, ActionResult][] = zip(
			matches.map((m) => m.assessment),
			matches.map((m) => m.tracker),
			actionResults
		);
		sendResultsNotification(searchee, zipped, Label.SEARCH);
	}
	return matches.length;
}

async function findMatchesBatch(
	samples: Searchee[],
	hashesToExclude: string[]
) {
	const { delay } = getRuntimeConfig();

	let totalFound = 0;
	for (const [i, sample] of samples.entries()) {
		const sleep = new Promise((r) => setTimeout(r, delay * 1000));

		const progress = chalk.blue(`[${i + 1}/${samples.length}]`);
		const name = stripExtension(sample.name);
		logger.info("%s %s %s", progress, chalk.dim("Searching for"), name);

		const numFoundPromise = findOnOtherSites(sample, hashesToExclude);
		const [numFound] = await Promise.all([numFoundPromise, sleep]);
		totalFound += numFound;
	}
	return totalFound;
}

export async function searchForLocalTorrentByCriteria(
	criteria: TorrentLocator,
	nonceOptions: NonceOptions
): Promise<number> {
	const meta = await getTorrentByCriteria(criteria);
	const hashesToExclude = await getInfoHashesToExclude();
	if (!filterByContent(meta)) return null;
	return findOnOtherSites(meta, hashesToExclude, nonceOptions);
}

export async function checkNewCandidateMatch(
	candidate: Candidate
): Promise<boolean> {
	const meta = await getTorrentByFuzzyName(candidate.name);
	if (meta === null) {
		logger.verbose({
			label: Label.REVERSE_LOOKUP,
			message: `Did not find an existing entry for ${candidate.name}`,
		});
		return false;
	}

	const hashesToExclude = await getInfoHashesToExclude();
	if (!filterByContent(meta)) return false;
	const searchee = createSearcheeFromMetafile(meta);

	// make sure searchee is in database
	await db("searchee")
		.insert({ name: searchee.name })
		.onConflict("name")
		.ignore();

	const assessment: ResultAssessment = await assessCandidate(
		candidate,
		searchee,
		hashesToExclude
	);

	if (assessment.decision !== Decision.MATCH && assessment.decision !== Decision.MATCH_EXCEPT_PARENT_DIR) return false;

	const result = await performAction(
		assessment.metafile,
		assessment.decision,
		searchee,
		candidate.tracker,
		EmptyNonceOptions
	);
	await sendResultsNotification(
		searchee,
		[[assessment, candidate.tracker, result]],
		Label.REVERSE_LOOKUP
	);
	return result === InjectionResult.SUCCESS || result === SaveResult.SAVED;
}

async function findSearchableTorrents() {
	const { torrents, dataDirs } = getRuntimeConfig();
	let parsedTorrents: Searchee[];
	if (Array.isArray(torrents)) {
		const searcheeResults = await Promise.all(
			torrents.map(createSearcheeFromTorrentFile) //also create searchee from path
		);
<<<<<<< HEAD
		parsedTorrents = searcheeResults.filter(ok);
	} else if (dataDirs && dataDirs.length > 0) {
		var fullPaths: string[] = [];
		dataDirs.forEach(dataDir => {
            const allPaths = getFilePathsFromPath(dataDir, [], 0, 2);
            fullPaths = fullPaths.concat(allPaths.filter(file => 
                fs.statSync(file).isDirectory() || 
                (DATA_EXTENSIONS.includes(path.extname(file))  // try to avoid searching for a RARed pieces
                && fs.statSync(file).size > 100000000)));      // 100 MB to start
        });
		const searcheeResults = await Promise.all(fullPaths.map(createSearcheeFromPath))
		parsedTorrents = searcheeResults.filter(ok);
=======
		parsedTorrents = searcheeResults
			.filter((t) => t.isOk())
			.map((t) => t.unwrapOrThrow());
>>>>>>> 27c4432b
	} else {
		parsedTorrents = await loadTorrentDirLight();
	}
	const hashesToExclude = parsedTorrents
		.map((t) => t.infoHash)
		.filter(Boolean);
	const filteredTorrents = await filterAsync(
		filterDupes(parsedTorrents).filter(filterByContent),
		filterTimestamps
	);

	logger.info({
		label: Label.SEARCH,
		message: `Found ${parsedTorrents.length} torrents, ${filteredTorrents.length} suitable to search for matches`,
	});

	return { samples: filteredTorrents, hashesToExclude };
}

export async function main(): Promise<void> {
	const { outputDir } = getRuntimeConfig();
	const { samples, hashesToExclude } =  await findSearchableTorrents();


	fs.mkdirSync(outputDir, { recursive: true });
	const totalFound = await findMatchesBatch(samples, hashesToExclude);

	logger.info({
		label: Label.SEARCH,
		message: chalk.cyan(
			`Found ${chalk.bold.white(
				totalFound
			)} cross seeds from ${chalk.bold.white(
				samples.length
			)} original torrents`
		),
	});
}

export async function scanRssFeeds() {
	const candidates = await queryRssFeeds();
	const lastRun =
		(await db("job_log").select("last_run").where({ name: "rss" }).first())
			?.last_run ?? 0;
	const candidatesSinceLastTime = candidates.filter(
		(c) => c.pubDate > lastRun
	);
	logger.verbose({
		label: Label.RSS,
		message: `Scan returned ${
			candidatesSinceLastTime.length
		} new results, ignoring ${
			candidates.length - candidatesSinceLastTime.length
		} already seen`,
	});
	logger.verbose({
		label: Label.RSS,
		message: "Indexing new torrents...",
	});
	await indexNewTorrents();
	for (const [i, candidate] of candidatesSinceLastTime.entries()) {
		logger.verbose({
			label: Label.RSS,
			message: `Processing release ${i + 1}/${
				candidatesSinceLastTime.length
			}`,
		});
		await checkNewCandidateMatch(candidate);
	}
	logger.info({ label: Label.RSS, message: "Scan complete" });
}<|MERGE_RESOLUTION|>--- conflicted
+++ resolved
@@ -1,11 +1,8 @@
 import chalk from "chalk";
 import fs from "fs";
 import { zip } from "lodash-es";
-<<<<<<< HEAD
 import path from "path";
-=======
 import ms from "ms";
->>>>>>> 27c4432b
 import { performAction, performActions } from "./action.js";
 import {
 	ActionResult,
@@ -99,11 +96,6 @@
 	const assessed = await Promise.all<AssessmentWithTracker>(
 		results.map(assessEach)
 	);
-<<<<<<< HEAD
-	const matches = loaded.filter(
-		(e) => (e.assessment.decision === Decision.MATCH || 
-			    e.assessment.decision === Decision.MATCH_EXCEPT_PARENT_DIR)
-=======
 
 	const { rateLimited, notRateLimited } = assessed.reduce(
 		(acc, cur, idx) => {
@@ -129,8 +121,8 @@
 	);
 
 	const matches = assessed.filter(
-		(e) => e.assessment.decision === Decision.MATCH
->>>>>>> 27c4432b
+		(e) => e.assessment.decision === Decision.MATCH|| 
+		e.assessment.decision === Decision.MATCH_EXCEPT_PARENT_DIR
 	);
 	const actionResults = await performActions(searchee, matches, nonceOptions);
 
@@ -228,8 +220,9 @@
 		const searcheeResults = await Promise.all(
 			torrents.map(createSearcheeFromTorrentFile) //also create searchee from path
 		);
-<<<<<<< HEAD
-		parsedTorrents = searcheeResults.filter(ok);
+		parsedTorrents = searcheeResults
+			.filter((t) => t.isOk())
+			.map((t) => t.unwrapOrThrow());
 	} else if (dataDirs && dataDirs.length > 0) {
 		var fullPaths: string[] = [];
 		dataDirs.forEach(dataDir => {
@@ -240,12 +233,9 @@
                 && fs.statSync(file).size > 100000000)));      // 100 MB to start
         });
 		const searcheeResults = await Promise.all(fullPaths.map(createSearcheeFromPath))
-		parsedTorrents = searcheeResults.filter(ok);
-=======
 		parsedTorrents = searcheeResults
 			.filter((t) => t.isOk())
 			.map((t) => t.unwrapOrThrow());
->>>>>>> 27c4432b
 	} else {
 		parsedTorrents = await loadTorrentDirLight();
 	}
