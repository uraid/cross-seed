import { fileFrom } from "fetch-blob/from.js";
import { FormData } from "formdata-polyfill/esm.min.js";
import { statSync } from "fs";
import { unlink, writeFile } from "fs/promises";
import fetch, { BodyInit, Response } from "node-fetch";
import { tmpdir } from "os";
import parseTorrent, { Metafile } from "parse-torrent";
import { basename, dirname, join, posix, sep } from "path";
import { dataMode, linkDir } from "../config.template.cjs";
import { InjectionResult } from "../constants.js";
import { CrossSeedError } from "../errors.js";
import { Label, logger, logOnce } from "../logger.js";
import { getRuntimeConfig } from "../runtimeConfig.js";
import { Searchee } from "../searchee.js";
import { isSingleFileTorrent } from "../torrent.js";
import { TorrentClient } from "./TorrentClient.js";

const X_WWW_FORM_URLENCODED = {
	"Content-Type": "application/x-www-form-urlencoded",
};

interface TorrentInfo {
	added_on: number;
	amount_left: number;
	auto_tmm: boolean;
	availability: number;
	category: string;
	completed: number;
	completion_on: number;
	content_path: string;
	dl_limit: number;
	dlspeed: number;
	download_path: string;
	downloaded: number;
	downloaded_session: number;
	eta: number;
	f_l_piece_prio: boolean;
	force_start: boolean;
	hash: string;
	infohash_v1: string;
	infohash_v2: string;
	last_activity: number;
	magnet_uri: string;
	max_ratio: number;
	max_seeding_time: number;
	name: string;
	num_complete: number;
	num_incomplete: number;
	num_leechs: number;
	num_seeds: number;
	priority: number;
	progress: number;
	ratio: number;
	ratio_limit: number;
	save_path: string;
	seeding_time: number;
	seeding_time_limit: number;
	seen_complete: number;
	seq_dl: boolean;
	size: number;
	state: string;
	super_seeding: boolean;
	tags: string;
	time_active: number;
	total_size: number;
	tracker: string;
	trackers_count: number;
	up_limit: number;
	uploaded: number;
	uploaded_session: number;
	upspeed: number;
}

interface TorrentFiles {
	availability: number;
	index: number;
	is_seed: boolean;
	name: string;
	piece_range: [number, number];
	priority: number;
	progress: number;
	size: number;
}

interface Category {
	name: string;
	savePath: string;
}

export default class QBittorrent implements TorrentClient {
	url: URL;
	cookie: string;

	constructor() {
		const { qbittorrentUrl } = getRuntimeConfig();
		try {
			this.url = new URL(`${qbittorrentUrl}/api/v2`);
		} catch (e) {
			throw new CrossSeedError("qBittorrent url must be percent-encoded");
		}
	}

	async login(): Promise<void> {
		const { origin, pathname, username, password } = this.url;

		let searchParams;
		try {
			searchParams = new URLSearchParams({
				username: decodeURIComponent(username),
				password: decodeURIComponent(password),
			});
		} catch (e) {
			throw new CrossSeedError("qBittorrent url must be percent-encoded");
		}

		let response: Response;
		try {
			response = await fetch(`${origin}${pathname}/auth/login`, {
				method: "POST",
				body: searchParams,
			});
		} catch (e) {
			throw new CrossSeedError(`qBittorrent login failed: ${e.message}`);
		}

		if (response.status !== 200) {
			throw new CrossSeedError(
				`qBittorrent login failed with code ${response.status}`
			);
		}

		const cookieArray = response.headers.raw()["set-cookie"];
		if (cookieArray) {
			this.cookie = cookieArray[0].split(";")[0];
		} else {
			throw new CrossSeedError(
				`qBittorrent login failed: Invalid username or password`
			);
		}
	}

	async validateConfig(): Promise<void> {
		await this.login();
		await this.createTag();
	}

	private async request(
		path: string,
		body: BodyInit,
		headers: Record<string, string> = {},
		retries = 1
	): Promise<string> {
		logger.verbose({
			label: Label.QBITTORRENT,
			message: `Making request to ${path} with body ${body.toString()}`,
		});
		const { origin, pathname } = this.url;
		const response = await fetch(`${origin}${pathname}${path}`, {
			method: "post",
			headers: { Cookie: this.cookie, ...headers },
			body,
		});
		if (response.status === 403 && retries > 0) {
			logger.verbose({
				label: Label.QBITTORRENT,
				message: "received 403 from API. Logging in again and retrying",
			});
			await this.login();
			return this.request(path, body, headers, retries - 1);
		}
		return response.text();
	}

	async setUpCrossSeedCategory(ogCategoryName: string): Promise<string> {
		if (!ogCategoryName) return "";
		if (ogCategoryName.endsWith(".cross-seed")) return ogCategoryName;

		const categoriesStr = await this.request("/torrents/categories", "");
		const categories: Record<string, Category> = JSON.parse(categoriesStr);
		const ogCategory = categories[ogCategoryName];
		const newCategoryName = `${ogCategoryName}.cross-seed`;
		const maybeNewCategory = categories[newCategoryName];

		if (!ogCategory.savePath) {
			logOnce(`qbit/cat/no-save-path/${ogCategoryName}`, () => {
				logger.warn(
					`qBittorrent category "${ogCategoryName}" has no save path. Set a save path to prevent Missing Files errors.`
				);
			});
		}

		if (maybeNewCategory?.savePath === ogCategory.savePath) {
			// setup is already complete
		} else if (maybeNewCategory) {
			await this.request(
				"/torrents/editCategory",
				`category=${newCategoryName}&savePath=${ogCategory.savePath}`,
				X_WWW_FORM_URLENCODED
			);
		} else {
			await this.request(
				"/torrents/createCategory",
				`category=${newCategoryName}&savePath=${ogCategory.savePath}`,
				X_WWW_FORM_URLENCODED
			);
		}
		return newCategoryName;
	}

	async createTag(): Promise<void> {
		await this.request(
			"/torrents/createTags",
			"tags=cross-seed",
			X_WWW_FORM_URLENCODED
		);
	}

	async isInfoHashInClient(infoHash: string): Promise<boolean> {
		const responseText = await this.request(
			"/torrents/properties",
			`hash=${infoHash}`,
			X_WWW_FORM_URLENCODED
		);
		try {
			const properties = JSON.parse(responseText);
			return properties && typeof properties === "object";
		} catch (e) {
			return false;
		}
	}

	async getTorrentConfiguration(searchee: Searchee): Promise<{
		save_path: string;
		isComplete: boolean;
		autoTMM: boolean;
		category: string;
	}> {
		if (searchee.path) {
			const { dataCategory } = getRuntimeConfig();
			return {
				save_path: dirname(searchee.path),
				isComplete: true,
				autoTMM: false,
				category: dataCategory,
			};
		}
		const responseText = await this.request(
			"/torrents/info",
			`hashes=${searchee.infoHash}`,
			X_WWW_FORM_URLENCODED
		);
		const searchResult = JSON.parse(responseText).find(
			(e) => e.hash === searchee.infoHash
		) as TorrentInfo;
		if (searchResult === undefined) {
			throw new Error(
				"Failed to retrieve data dir; torrent not found in client"
			);
		}

		const { progress, save_path, auto_tmm, category } = searchResult;
		return {
			save_path,
			isComplete: progress === 1,
			autoTMM: auto_tmm,
			category,
		};
	}

	async correct_path(
		newTorrent: Metafile,
		searchee: Searchee,
		save_path: string
	): Promise<string> {
		// Path being a directory implies we got a perfect match at the directory level.
		// Thus we don't need to rename since it's a perfect match.
		const { linkDir } = getRuntimeConfig();
		if (linkDir) {
			return linkDir;
		}
		if (!statSync(searchee.path).isDirectory()) {
			if (newTorrent.files[0].path.split(sep).length > 1) {
				return dirname(save_path);
			}
		}
		return save_path;
	}

	async isSubfolderContentLayout(searchee: Searchee): Promise<boolean> {
		const response = await this.request(
			"/torrents/files",
			`hash=${searchee.infoHash}`,
			X_WWW_FORM_URLENCODED
		);

		const files: TorrentFiles[] = JSON.parse(response);
		const [{ name }] = files;
		return files.length === 1 && name !== posix.basename(name);
	}

	async inject(
		newTorrent: Metafile,
		searchee: Searchee,
		path: string,
	): Promise<InjectionResult> {
<<<<<<< HEAD
		const { duplicateCategories, dataDirs, linkDir, skipRecheck } = getRuntimeConfig();
		if (await this.isInfoHashInClient(newTorrent.infoHash)) {
			return InjectionResult.ALREADY_EXISTS;
		}
		const buf = parseTorrent.toTorrentFile(newTorrent);
		const filename = `${newTorrent.name}.cross-seed.torrent`;
		const tempFilepath = join(tmpdir(), filename);
		await writeFile(tempFilepath, buf, { mode: 0o644 });
=======
		const { duplicateCategories, dataDirs } = getRuntimeConfig();
>>>>>>> 797e270d
		try {
			if (await this.isInfoHashInClient(newTorrent.infoHash)) {
				return InjectionResult.ALREADY_EXISTS;
			}
			const buf = parseTorrent.toTorrentFile(newTorrent);
			const filename = `${newTorrent.name}.cross-seed.torrent`;
			const tempFilepath = join(tmpdir(), filename);
			await writeFile(tempFilepath, buf, { mode: 0o644 });
			const { save_path, isComplete, autoTMM, category } =
				await this.getTorrentConfiguration(searchee);

			// As there's no way to know here if we matched perfectly or with a renamed top directory
			// without the MATCH_EXCEPT_PARENT_DIR result, we have to manually check the new torrent's
			// structure to see which directory is the correct parent.
			const corrected_save_path = path ? path : save_path;

			const newCategoryName =
				duplicateCategories && !searchee.infoHash
					? await this.setUpCrossSeedCategory(category)
					: category;

			if (!isComplete) return InjectionResult.TORRENT_NOT_COMPLETE;

			const contentLayout =
				isSingleFileTorrent(newTorrent) &&  !dataDirs &&
				(await this.isSubfolderContentLayout(searchee))
					? "Subfolder"
					: "Original";

			const file = await fileFrom(
				tempFilepath,
				"application/x-bittorrent"
			);
			const formData = new FormData();
			formData.append("torrents", file, filename);
			formData.append("tags", "cross-seed");
			formData.append("category", newCategoryName);

			if (autoTMM) {
				formData.append("autoTMM", "true");
			} else {
				formData.append("autoTMM", "false");
				formData.append("savepath", corrected_save_path);
			}
			if (linkDir) {
				formData.append("skip_checking", skipRecheck.toString());
				formData.append("paused", (!skipRecheck).toString());
			} else {
				formData.append("contentLayout", contentLayout);
				formData.append("skip_checking", "true");
				formData.append("paused", "false");
			}

			// for some reason the parser parses the last kv pair incorrectly
			// it concats the value and the sentinel
			formData.append("foo", "bar");

			await this.request("/torrents/add", formData);

			unlink(tempFilepath).catch((error) => {
				logger.debug(error);
			});

			return InjectionResult.SUCCESS;
		} catch (e) {
			logger.debug({
				label: Label.QBITTORRENT,
				message: `injection failed: ${e.message}`,
			});
			return InjectionResult.FAILURE;
		}
	}
}<|MERGE_RESOLUTION|>--- conflicted
+++ resolved
@@ -303,18 +303,7 @@
 		searchee: Searchee,
 		path: string,
 	): Promise<InjectionResult> {
-<<<<<<< HEAD
 		const { duplicateCategories, dataDirs, linkDir, skipRecheck } = getRuntimeConfig();
-		if (await this.isInfoHashInClient(newTorrent.infoHash)) {
-			return InjectionResult.ALREADY_EXISTS;
-		}
-		const buf = parseTorrent.toTorrentFile(newTorrent);
-		const filename = `${newTorrent.name}.cross-seed.torrent`;
-		const tempFilepath = join(tmpdir(), filename);
-		await writeFile(tempFilepath, buf, { mode: 0o644 });
-=======
-		const { duplicateCategories, dataDirs } = getRuntimeConfig();
->>>>>>> 797e270d
 		try {
 			if (await this.isInfoHashInClient(newTorrent.infoHash)) {
 				return InjectionResult.ALREADY_EXISTS;
